--- conflicted
+++ resolved
@@ -162,16 +162,12 @@
     @staticmethod
     def fit_chunk(model_chunk, data_chunk):
         """Call model's fit."""
-<<<<<<< HEAD
         return model_chunk.fit(data_chunk)
 
     def fit(self, data, **kwargs):
         """Fit the model chunk-by-chunk asynchronously."""
         if self._mask is not None:
             data = data[self._mask, ...]
-=======
-        self._model = self._model.fit(data[self._mask, ...])
->>>>>>> df3b6538
 
         # Split data into chunks of group of slices (axis=2)
         data_chunks = np.split(data, self._n_threads, axis=2)
