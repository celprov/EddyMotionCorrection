"""A factory class that adapts DIPY's dMRI models."""
import warnings
import concurrent.futures
import asyncio
import numpy as np
from dipy.core.gradients import gradient_table


class ModelFactory:
    """A factory for instantiating diffusion models."""

    @staticmethod
    def init(gtab, model="TensorModel", **kwargs):
        """
        Instatiate a diffusion model.

        Parameters
        ----------
        gtab : :obj:`numpy.ndarray`
            An array representing the gradient table in RAS+B format.
        model : :obj:`str`
            Diffusion model.
            Options: ``"3DShore"``, ``"SFM"``, ``"Tensor"``, ``"S0"``

        Return
        ------
        model : :obj:`~dipy.reconst.ReconstModel`
            An model object compliant with DIPY's interface.

        """
        if model.lower() in ("s0", "b0"):
            return TrivialB0Model(gtab=gtab, S0=kwargs.pop("S0"))

        # Generate a GradientTable object for DIPY
        gtab = _rasb2dipy(gtab)
        param = {}

        if model.lower().startswith("3dshore"):
            from dipy.reconst.shore import ShoreModel as Model

            param = {
                "radial_order": 6,
                "zeta": 700,
                "lambdaN": 1e-8,
                "lambdaL": 1e-8,
            }

        elif model.lower().startswith("sfm"):
            from emc.utils.model import (
                SFM4HMC as Model,
                ExponentialIsotropicModel,
            )

            param = {
                "isotropic": ExponentialIsotropicModel,
            }

        elif model.lower().startswith("tensor"):
            Model = TensorModel

        elif model.lower().startswith("dki"):
            Model = DKIModel

        else:
            raise NotImplementedError(f"Unsupported model <{model}>.")

        param.update(kwargs)
        return Model(gtab, **param)


class TrivialB0Model:
    """
    A trivial model that returns a *b=0* map always.

    Implements the interface of :obj:`dipy.reconst.base.ReconstModel`.
    Instead of inheriting from the abstract base, this implementation
    follows type adaptation principles, as it is easier to maintain
    and to read (see https://www.youtube.com/watch?v=3MNVP9-hglc).

    """

    __slots__ = ("_S0",)

    def __init__(self, gtab, S0=None, **kwargs):
        """Implement object initialization."""
        if S0 is None:
            raise ValueError("S0 must be provided")

        self._S0 = S0

    def fit(self, *args, **kwargs):
        """Do nothing."""

    def predict(self, gradient, **kwargs):
        """Return the *b=0* map."""
        return self._S0


class TensorModel:
    """A wrapper of :obj:`dipy.reconst.dti.TensorModel."""

    __slots__ = ("_model", "_S0", "_mask", "_nb_threads", "_mask_chunks", "_model_chunks")

    def __init__(self, gtab, S0=None, mask=None, nb_threads=1, **kwargs):
        """Instantiate the wrapped tensor model."""
        from dipy.reconst.dti import TensorModel

<<<<<<< HEAD
        self._nb_threads = nb_threads

        self._S0 = np.clip(
            S0.astype("float32") / S0.max(),
            a_min=1e-5,
            a_max=1.0,
        )
        self._mask = mask
        # Create the mask chunks
        self._mask_chunks = np.split(self._mask, self._nb_threads, axis=2)
=======
        self._S0 = None
        if S0 is not None:
            self._S0 = np.clip(
                S0.astype("float32") / S0.max(),
                a_min=1e-5,
                a_max=1.0,
            )
        self._mask = mask
        if mask is None and S0 is not None:
            self._mask = self._S0 > np.percentile(self._S0, 35)

        if self._mask is not None:
            self._S0 = self._S0[self._mask.astype(bool)]
>>>>>>> c0c7475a

        kwargs = {
            k: v
            for k, v in kwargs.items()
            if k
            in (
                "min_signal",
                "return_S0_hat",
                "fit_method",
                "weighting",
                "sigma",
                "jac",
            )
        }
        self._model = TensorModel(gtab, **kwargs)
        # Create a TensorModel for each chunk
        self._model_chunks = [TensorModel(gtab, **kwargs) for _ in range(nb_threads)]

    def fit_chunk(self, data_chunk, index, **kwargs):
        """Clean-up permitted args and kwargs, and call model's fit."""
        self._model_chunks[index] = self._model_chunks[index].fit(
                data_chunk,
                mask=self._mask_chunks[index]
        )

    async def run_fit_async(self, data, executor):
        """Run the fit asynchronously chunk-by-chunk in a :obj:`~concurrent.futures.ThreadPoolExecutor`"""
        print('starting fit')
        print('creating data chunks (group of slices)')
        data_chunks = np.split(data, self._nb_threads, axis=2)

        print('creating executor tasks')
        loop = asyncio.get_event_loop()
        fit_tasks = [
                loop.run_in_executor(executor, self.fit_chunk, data_chunks[i], i)
                for i in range(self._nb_threads)
        ]
        print('waiting for executor tasks')
        results = await asyncio.gather(fit_tasks)
        print(f'results: {results}')

        print('exiting')

    def fit_async(self, data, **kwargs):
        """Run the future :method:`self.run_fit_async` in an asyncio event loop to fit the model chunk-by-chunk asynchronously."""
        # Create a limited thread pool.
        executor = concurrent.futures.ThreadPoolExecutor(
                max_workers=self._nb_threads,
        )

        event_loop = asyncio.get_event_loop()
        try:
            event_loop.run_until_complete(
                    self.run_fit_async(data=data,
                                       executor=executor)
            )
        finally:
            event_loop.close()

    def fit(self, data, **kwargs):
        """Call model's fit."""
        if self._mask is not None:
            data = data[self._mask, ...]
        self._model = self._model.fit(data)

    def predict_chunk(self, gradient_chunk, index, step=None):
        """Propagate model parameters and call predict for chunk."""
        return self._model_chunks[index].predict(
            _rasb2dipy(gradient_chunk),
            S0=self._S0,
            step=step,
        )

    async def run_predict_async(self, gradient, step=None, executor):
        """Run the prediction asynchronously chunk-by-chunk in a :obj:`~concurrent.futures.ThreadPoolExecutor`"""
        print('starting predict')
        print('creating gradient chunks (group of slices)')
        gradient_chunks = np.split(gradient, self._nb_threads, axis=2)

        print('creating executor tasks')
        loop = asyncio.get_event_loop()
        predict_tasks = [
                loop.run_in_executor(executor,
                                     self.predict_chunk, gradient_chunks[i], i, step)
                for i in range(self._nb_threads)
        ]
        print('waiting for executor tasks')
        results = await asyncio.gather(predict_tasks)
        print(f'results: {results}')

        print('exiting')

    def predict_async(self, gradient, step=None, **kwargs):
        """Run the future :method:`self.run_predict_async` in an asyncio event loop to call predict asynchronously chunk-by-chunk."""
        # Create a limited thread pool.
        executor = concurrent.futures.ThreadPoolExecutor(
                max_workers=self._nb_threads,
        )

        event_loop = asyncio.get_event_loop()
        try:
            event_loop.run_until_complete(
                    self.run_predict_async(gradient=gradient,
                                           step=step,
                                           executor=executor)
            )
        finally:
            event_loop.close()

    def predict(self, gradient, step=None, **kwargs):
        """Propagate model parameters and call predict."""
        predicted = np.squeeze(
            self._model.predict(
                _rasb2dipy(gradient),
                S0=self._S0,
                step=step,
            )
        )
        if predicted.ndim == 3:
            return predicted

        retval = np.zeros_like(self._mask, dtype="float32")
        retval[self._mask, ...] = predicted
        return retval


class DKIModel:
    """A wrapper of :obj:`dipy.reconst.dki.DiffusionKurtosisModel."""

    __slots__ = ("_model", "_S0", "_mask")

    def __init__(self, gtab, S0=None, mask=None, **kwargs):
        """Instantiate the wrapped tensor model."""
        from dipy.reconst.dki import DiffusionKurtosisModel

        self._S0 = np.clip(
            S0.astype("float32") / S0.max(),
            a_min=1e-5,
            a_max=1.0,
        )
        self._mask = mask
        kwargs = {
            k: v
            for k, v in kwargs.items()
            if k
            in (
                "min_signal",
                "return_S0_hat",
                "fit_method",
                "weighting",
                "sigma",
                "jac",
            )
        }
        self._model = DiffusionKurtosisModel(gtab, **kwargs)

    def fit(self, data, **kwargs):
        """Clean-up permitted args and kwargs, and call model's fit."""
        self._model = self._model.fit(data, mask=self._mask)

    def predict(self, gradient, step=None, **kwargs):
        """Propagate model parameters and call predict."""
        return self._model.predict(
            _rasb2dipy(gradient),
            S0=self._S0,
            step=step,
        )


def _rasb2dipy(gradient):
    gradient = np.asanyarray(gradient)
    if gradient.ndim == 1:
        if gradient.size != 4:
            raise ValueError("Missing gradient information.")
        gradient = gradient[..., np.newaxis]

    if gradient.shape[0] != 4:
        gradient = gradient.T
    elif gradient.shape == (4, 4):
        print("Warning: make sure gradient information is not transposed!")

    with warnings.catch_warnings():
        warnings.filterwarnings("ignore", category=UserWarning)
        retval = gradient_table(gradient[3, :], gradient[:3, :].T)
    return retval<|MERGE_RESOLUTION|>--- conflicted
+++ resolved
@@ -105,18 +105,8 @@
         """Instantiate the wrapped tensor model."""
         from dipy.reconst.dti import TensorModel
 
-<<<<<<< HEAD
         self._nb_threads = nb_threads
-
-        self._S0 = np.clip(
-            S0.astype("float32") / S0.max(),
-            a_min=1e-5,
-            a_max=1.0,
-        )
-        self._mask = mask
-        # Create the mask chunks
-        self._mask_chunks = np.split(self._mask, self._nb_threads, axis=2)
-=======
+        
         self._S0 = None
         if S0 is not None:
             self._S0 = np.clip(
@@ -130,8 +120,9 @@
 
         if self._mask is not None:
             self._S0 = self._S0[self._mask.astype(bool)]
->>>>>>> c0c7475a
-
+            # Create the mask chunks
+            self._mask_chunks = np.split(self._mask, self._nb_threads, axis=2)
+        
         kwargs = {
             k: v
             for k, v in kwargs.items()
